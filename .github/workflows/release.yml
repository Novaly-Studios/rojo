--- conflicted
+++ resolved
@@ -39,31 +39,13 @@
       upload_url: ${{ steps.create_release.outputs.upload_url }}
     steps:
       - uses: actions/checkout@v3
-<<<<<<< HEAD
-=======
-        with:
-          submodules: true
-
-      - name: Setup Aftman
-        uses: ok-nick/setup-aftman@v0.1.0
->>>>>>> e897f524
         with:
           ref: ${{ env.action_ref }}
 
-<<<<<<< HEAD
       - name: Create Tag
         if: ${{ inputs.create_tag }}
         id: "tag_create"
         uses: rickstaa/action-create-tag@v1
-=======
-      - name: Build Plugin
-        run: rojo build plugin --output Rojo.rbxm
-
-      - name: Upload Plugin to Release
-        uses: actions/upload-release-asset@v1
-        env:
-          GITHUB_TOKEN: ${{ secrets.GITHUB_TOKEN }}
->>>>>>> e897f524
         with:
           tag: ${{ inputs.version }}
           force_push_tag: ${{ inputs.force_push_tag }}
@@ -107,18 +89,7 @@
     steps:
       - uses: actions/checkout@v3
         with:
-<<<<<<< HEAD
           ref: ${{ env.action_ref }}
-=======
-          submodules: true
-
-      - name: Get Version from Tag
-        shell: bash
-        # https://github.community/t/how-to-get-just-the-tag-name/16241/7#M1027
-        run: |
-          echo "PROJECT_VERSION=${GITHUB_REF#refs/tags/v}" >> $GITHUB_ENV
-          echo "Version is: ${{ env.PROJECT_VERSION }}"
->>>>>>> e897f524
 
       - name: Install Rust
         uses: actions-rs/toolchain@v1
@@ -139,6 +110,13 @@
           token: ${{ secrets.GITHUB_TOKEN }}
           trust-check: false
           version: 'v0.2.6'
+
+      - name: Install packages
+        run: |
+          cd plugin
+          wally install
+          cd ..
+        shell: bash
 
       - name: Build Release
         run: cargo build --release --locked --verbose --target ${{ matrix.target }}
