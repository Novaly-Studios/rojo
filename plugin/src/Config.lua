--- conflicted
+++ resolved
@@ -2,18 +2,6 @@
 
 local isDevBuild = script.Parent.Parent:FindFirstChild("ROJO_DEV_BUILD") ~= nil
 
-<<<<<<< HEAD
-local version = { 0, 0, 0, "-dev"}
-if script.Parent:FindFirstChild("wally.toml") then
-	local wally = require(script.Parent["wally.toml"])
-	local versionStr = { string.match(wally.package.version, "^(%d+)%.(%d+)%.(%d+)(.*)$") }
-	version = {
-		tonumber(versionStr[1]),
-		tonumber(versionStr[2]),
-		tonumber(versionStr[3]),
-		if versionStr[4] == "" then nil else versionStr[4],
-	}
-=======
 local Version = script.Parent.Parent.Version
 local major, minor, patch, metadata = Version.Value:match("^(%d+)%.(%d+)%.(%d+)(.*)$")
 
@@ -25,19 +13,13 @@
 	else
 		error(("invalid version `%s` (field %d)"):format(realVersion[i], i))
 	end
->>>>>>> e897f524
 end
 
 return strict("Config", {
 	isDevBuild = isDevBuild,
 	codename = "Epiphany",
-<<<<<<< HEAD
-	version = version,
-	expectedServerVersionString = "7.2 or newer",
-=======
 	version = realVersion,
 	expectedServerVersionString = ("%d.%d or newer"):format(realVersion[1], realVersion[2]),
->>>>>>> e897f524
 	protocolVersion = 4,
 	defaultHost = "localhost",
 	defaultPort = "34872",
