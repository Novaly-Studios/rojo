[package]
name = "rojo"
<<<<<<< HEAD
version = "7.3.0-uplift.11"
rust-version = "1.58.1"
=======
version = "7.4.0-rc2"
rust-version = "1.70.0"
>>>>>>> e897f524
authors = ["Lucien Greathouse <me@lpghatguy.com>"]
description = "Enables professional-grade development tools for Roblox developers"
license = "MPL-2.0"
homepage = "https://rojo.space"
documentation = "https://rojo.space/docs"
repository = "https://github.com/rojo-rbx/rojo"
readme = "README.md"
edition = "2021"
build = "build.rs"

exclude = ["/test-projects/**"]

[profile.dev]
panic = "abort"

[profile.release]
panic = "abort"

[features]
default = []

# Enable this feature to live-reload assets from the web UI.
dev_live_assets = []

profile-with-tracy = ["profiling/profile-with-tracy", "tracy-client"]

[workspace]
members = ["crates/*"]

[lib]
name = "librojo"
path = "src/lib.rs"

[[bench]]
name = "build"
harness = false

[dependencies]
memofs = { version = "0.2.0", path = "crates/memofs" }

# These dependencies can be uncommented when working on rbx-dom simultaneously
# rbx_binary = { path = "../rbx-dom/rbx_binary" }
# rbx_dom_weak = { path = "../rbx-dom/rbx_dom_weak" }
# rbx_reflection = { path = "../rbx-dom/rbx_reflection" }
# rbx_reflection_database = { path = "../rbx-dom/rbx_reflection_database" }
# rbx_xml = { path = "../rbx-dom/rbx_xml" }

<<<<<<< HEAD
rbx_binary = { git = "https://github.com/UpliftGames/rbx-dom", rev = "50e8bd040fc26e8271bbaefd05c59b2658392e80" }
rbx_dom_weak = { git = "https://github.com/UpliftGames/rbx-dom", rev = "50e8bd040fc26e8271bbaefd05c59b2658392e80" }
rbx_reflection = { git = "https://github.com/UpliftGames/rbx-dom", rev = "50e8bd040fc26e8271bbaefd05c59b2658392e80" }
rbx_reflection_database = { git = "https://github.com/UpliftGames/rbx-dom", rev = "50e8bd040fc26e8271bbaefd05c59b2658392e80" }
rbx_xml = { git = "https://github.com/UpliftGames/rbx-dom", rev = "50e8bd040fc26e8271bbaefd05c59b2658392e80" }
=======
rbx_binary = "0.7.2"
rbx_dom_weak = "2.6.0"
rbx_reflection = "4.4.0"
rbx_reflection_database = "0.2.8"
rbx_xml = "0.13.2"
>>>>>>> e897f524

anyhow = "1.0.44"
backtrace = "0.3.61"
bincode = "1.3.3"
crossbeam-channel = "0.5.1"
csv = "1.1.6"
env_logger = "0.9.0"
fs-err = "2.6.0"
futures = "0.3.17"
globset = "0.4.8"
humantime = "2.1.0"
hyper = { version = "0.14.13", features = ["server", "tcp", "http1"] }
jod-thread = "0.1.2"
log = "0.4.14"
maplit = "1.0.2"
notify = "4.0.17"
num_cpus = "1.15.0"
opener = "0.5.0"
rayon = "1.7.0"
reqwest = { version = "0.11.10", features = [
    "blocking",
    "json",
    "native-tls-vendored",
] }
ritz = "0.1.0"
roblox_install = "1.0.0"
serde = { version = "1.0.130", features = ["derive", "rc"] }
serde_json = "1.0.68"
toml = "0.5.9"
termcolor = "1.1.2"
thiserror = "1.0.30"
tokio = { version = "1.12.0", features = ["rt", "rt-multi-thread"] }
uuid = { version = "1.0.0", features = ["v4", "serde"] }
clap = { version = "3.1.18", features = ["derive"] }
profiling = "1.0.6"
tracy-client = { version = "0.13.2", optional = true }

[target.'cfg(windows)'.dependencies]
winreg = "0.10.1"

[build-dependencies]
memofs = { version = "0.2.0", path = "crates/memofs" }

embed-resource = "1.6.4"
anyhow = "1.0.44"
bincode = "1.3.3"
fs-err = "2.6.0"
maplit = "1.0.2"
<<<<<<< HEAD
toml_edit = "0.19.8"
regex = "1.8.1"
=======
semver = "1.0.19"
>>>>>>> e897f524

[dev-dependencies]
rojo-insta-ext = { path = "crates/rojo-insta-ext" }

criterion = "0.3.5"
insta = { version = "1.8.0", features = ["redactions", "yaml"] }
paste = "1.0.5"
pretty_assertions = "1.2.1"
serde_yaml = "0.8.21"
tempfile = "3.2.0"
walkdir = "2.3.2"<|MERGE_RESOLUTION|>--- conflicted
+++ resolved
@@ -1,12 +1,7 @@
 [package]
 name = "rojo"
-<<<<<<< HEAD
-version = "7.3.0-uplift.11"
-rust-version = "1.58.1"
-=======
 version = "7.4.0-rc2"
 rust-version = "1.70.0"
->>>>>>> e897f524
 authors = ["Lucien Greathouse <me@lpghatguy.com>"]
 description = "Enables professional-grade development tools for Roblox developers"
 license = "MPL-2.0"
@@ -54,19 +49,11 @@
 # rbx_reflection_database = { path = "../rbx-dom/rbx_reflection_database" }
 # rbx_xml = { path = "../rbx-dom/rbx_xml" }
 
-<<<<<<< HEAD
-rbx_binary = { git = "https://github.com/UpliftGames/rbx-dom", rev = "50e8bd040fc26e8271bbaefd05c59b2658392e80" }
-rbx_dom_weak = { git = "https://github.com/UpliftGames/rbx-dom", rev = "50e8bd040fc26e8271bbaefd05c59b2658392e80" }
-rbx_reflection = { git = "https://github.com/UpliftGames/rbx-dom", rev = "50e8bd040fc26e8271bbaefd05c59b2658392e80" }
-rbx_reflection_database = { git = "https://github.com/UpliftGames/rbx-dom", rev = "50e8bd040fc26e8271bbaefd05c59b2658392e80" }
-rbx_xml = { git = "https://github.com/UpliftGames/rbx-dom", rev = "50e8bd040fc26e8271bbaefd05c59b2658392e80" }
-=======
 rbx_binary = "0.7.2"
 rbx_dom_weak = "2.6.0"
 rbx_reflection = "4.4.0"
 rbx_reflection_database = "0.2.8"
 rbx_xml = "0.13.2"
->>>>>>> e897f524
 
 anyhow = "1.0.44"
 backtrace = "0.3.61"
@@ -115,12 +102,9 @@
 bincode = "1.3.3"
 fs-err = "2.6.0"
 maplit = "1.0.2"
-<<<<<<< HEAD
 toml_edit = "0.19.8"
 regex = "1.8.1"
-=======
 semver = "1.0.19"
->>>>>>> e897f524
 
 [dev-dependencies]
 rojo-insta-ext = { path = "crates/rojo-insta-ext" }
