use std::{collections::HashMap, path::Path, str};

use anyhow::Context;
use memofs::{IoResultExt, Vfs};
use rbx_dom_weak::types::Enum;

use crate::snapshot::{InstanceContext, InstanceMetadata, InstanceSnapshot};

use super::{
    dir::{dir_meta, snapshot_dir_no_meta},
    meta_file::AdjacentMetadata,
    util::match_trailing,
};

<<<<<<< HEAD
pub enum ScriptType {
    Client,
    Server,
    Module,
}

fn get_script_type_and_name(path: &Path) -> (Option<ScriptType>, String) {
    let file_name = path.file_name().unwrap().to_string_lossy();

    if let Some(name) = match_trailing(&file_name, ".server.lua") {
        (Some(ScriptType::Server), name.to_owned())
    } else if let Some(name) = match_trailing(&file_name, ".client.lua") {
        (Some(ScriptType::Client), name.to_owned())
    } else if let Some(name) = match_trailing(&file_name, ".lua") {
        (Some(ScriptType::Module), name.to_owned())
    } else if let Some(name) = match_trailing(&file_name, ".server.luau") {
        (Some(ScriptType::Server), name.to_owned())
    } else if let Some(name) = match_trailing(&file_name, ".client.luau") {
        (Some(ScriptType::Client), name.to_owned())
    } else if let Some(name) = match_trailing(&file_name, ".luau") {
        (Some(ScriptType::Module), name.to_owned())
=======
#[derive(Debug)]
enum ScriptType {
    Server,
    Client,
    Module,
}

/// Core routine for turning Lua files into snapshots.
pub fn snapshot_lua(
    context: &InstanceContext,
    vfs: &Vfs,
    path: &Path,
) -> anyhow::Result<Option<InstanceSnapshot>> {
    let file_name = path.file_name().unwrap().to_string_lossy();

    let run_context_enums = &rbx_reflection_database::get()
        .enums
        .get("RunContext")
        .expect("Unable to get RunContext enums!")
        .items;

    let (script_type, instance_name) = if let Some(name) = match_trailing(&file_name, ".server.lua")
    {
        (ScriptType::Server, name)
    } else if let Some(name) = match_trailing(&file_name, ".client.lua") {
        (ScriptType::Client, name)
    } else if let Some(name) = match_trailing(&file_name, ".lua") {
        (ScriptType::Module, name)
    } else if let Some(name) = match_trailing(&file_name, ".server.luau") {
        (ScriptType::Server, name)
    } else if let Some(name) = match_trailing(&file_name, ".client.luau") {
        (ScriptType::Client, name)
    } else if let Some(name) = match_trailing(&file_name, ".luau") {
        (ScriptType::Module, name)
>>>>>>> e897f524
    } else {
        let stem = path.file_stem().unwrap().to_string_lossy().into_owned();

        (None, stem)
    }
}

/// Core routine for turning Lua files into snapshots.
pub fn snapshot_lua(
    context: &InstanceContext,
    vfs: &Vfs,
    path: &Path,
    override_script_type: Option<ScriptType>,
) -> anyhow::Result<Option<InstanceSnapshot>> {
    let (default_script_type, instance_name) = get_script_type_and_name(path);

    let class_name = match override_script_type.or(default_script_type) {
        Some(ScriptType::Client) => "LocalScript",
        Some(ScriptType::Server) => "Script",
        Some(ScriptType::Module) => "ModuleScript",
        None => return Ok(None),
    };

    let (class_name, run_context) = match (context.emit_legacy_scripts, script_type) {
        (false, ScriptType::Server) => ("Script", run_context_enums.get("Server")),
        (false, ScriptType::Client) => ("Script", run_context_enums.get("Client")),
        (true, ScriptType::Server) => ("Script", run_context_enums.get("Legacy")),
        (true, ScriptType::Client) => ("LocalScript", None),
        (_, ScriptType::Module) => ("ModuleScript", None),
    };

    let contents = vfs.read(path)?;
    let contents_str = str::from_utf8(&contents)
        .with_context(|| format!("File was not valid UTF-8: {}", path.display()))?
        .to_owned();

    let mut properties = HashMap::with_capacity(2);
    properties.insert("Source".to_owned(), contents_str.into());

    if let Some(run_context) = run_context {
        properties.insert(
            "RunContext".to_owned(),
            Enum::from_u32(run_context.to_owned()).into(),
        );
    }

    let meta_path = path.with_file_name(format!("{}.meta.json", instance_name));

    let mut snapshot = InstanceSnapshot::new()
        .name(instance_name)
        .class_name(class_name)
        .properties(properties)
        .metadata(
            InstanceMetadata::new()
                .instigating_source(path)
                .relevant_paths(vec![path.to_path_buf(), meta_path.clone()])
                .context(context),
        );

    if let Some(meta_contents) = vfs.read(&meta_path).with_not_found()? {
        let mut metadata = AdjacentMetadata::from_slice(&meta_contents, meta_path)?;
        metadata.apply_all(&mut snapshot)?;
    }

    Ok(Some(snapshot))
}

/// Attempts to snapshot an 'init' Lua script contained inside of a folder with
/// the given name.
///
/// Scripts named `init.lua`, `init.server.lua`, or `init.client.lua` usurp
/// their parents, which acts similarly to `__init__.py` from the Python world.
pub fn snapshot_lua_init(
    context: &InstanceContext,
    vfs: &Vfs,
    init_path: &Path,
    script_type: Option<ScriptType>,
) -> anyhow::Result<Option<InstanceSnapshot>> {
    let folder_path = init_path.parent().unwrap();
    let dir_snapshot = snapshot_dir_no_meta(context, vfs, folder_path)?.unwrap();

    if dir_snapshot.class_name != "Folder" {
        anyhow::bail!(
            "init.lua, init.server.lua, and init.client.lua can \
             only be used if the instance produced by the containing \
             directory would be a Folder.\n\
             \n\
             The directory {} turned into an instance of class {}.",
            folder_path.display(),
            dir_snapshot.class_name
        );
    }

    let mut init_snapshot = snapshot_lua(context, vfs, init_path, script_type)?.unwrap();

    init_snapshot.name = dir_snapshot.name;
    init_snapshot.children = dir_snapshot.children;
    init_snapshot.metadata = dir_snapshot.metadata;

    if let Some(mut meta) = dir_meta(vfs, folder_path)? {
        meta.apply_all(&mut init_snapshot)?;
    }

    Ok(Some(init_snapshot))
}

#[cfg(test)]
mod test {
    use super::*;

    use maplit::hashmap;
    use memofs::{InMemoryFs, VfsSnapshot};

    #[test]
    fn class_module_from_vfs() {
        let mut imfs = InMemoryFs::new();
        imfs.load_snapshot("/foo.lua", VfsSnapshot::file("Hello there!"))
            .unwrap();

        let mut vfs = Vfs::new(imfs);

        let instance_snapshot = snapshot_lua(
            &InstanceContext::with_emit_legacy_scripts(Some(true)),
            &mut vfs,
            Path::new("/foo.lua"),
        )
        .unwrap()
        .unwrap();

        insta::with_settings!({ sort_maps => true }, {
            insta::assert_yaml_snapshot!(instance_snapshot);
        });
    }

    #[test]
    fn runcontext_module_from_vfs() {
        let mut imfs = InMemoryFs::new();
        imfs.load_snapshot("/foo.lua", VfsSnapshot::file("Hello there!"))
            .unwrap();

        let mut vfs = Vfs::new(imfs);

        let instance_snapshot = snapshot_lua(
<<<<<<< HEAD
            &InstanceContext::default(),
            &mut vfs,
            Path::new("/foo.lua"),
            None,
=======
            &InstanceContext::with_emit_legacy_scripts(Some(false)),
            &mut vfs,
            Path::new("/foo.lua"),
>>>>>>> e897f524
        )
        .unwrap()
        .unwrap();

        insta::with_settings!({ sort_maps => true }, {
            insta::assert_yaml_snapshot!(instance_snapshot);
        });
    }

    #[test]
    fn class_server_from_vfs() {
        let mut imfs = InMemoryFs::new();
        imfs.load_snapshot("/foo.server.lua", VfsSnapshot::file("Hello there!"))
            .unwrap();

        let mut vfs = Vfs::new(imfs);

        let instance_snapshot = snapshot_lua(
            &InstanceContext::with_emit_legacy_scripts(Some(true)),
            &mut vfs,
            Path::new("/foo.server.lua"),
            None,
        )
        .unwrap()
        .unwrap();

        insta::with_settings!({ sort_maps => true }, {
            insta::assert_yaml_snapshot!(instance_snapshot);
        });
    }

    #[test]
    fn runcontext_server_from_vfs() {
        let mut imfs = InMemoryFs::new();
        imfs.load_snapshot("/foo.server.lua", VfsSnapshot::file("Hello there!"))
            .unwrap();

        let mut vfs = Vfs::new(imfs);

        let instance_snapshot = snapshot_lua(
            &InstanceContext::with_emit_legacy_scripts(Some(false)),
            &mut vfs,
            Path::new("/foo.server.lua"),
        )
        .unwrap()
        .unwrap();

        insta::with_settings!({ sort_maps => true }, {
            insta::assert_yaml_snapshot!(instance_snapshot);
        });
    }

    #[test]
    fn class_client_from_vfs() {
        let mut imfs = InMemoryFs::new();
        imfs.load_snapshot("/foo.client.lua", VfsSnapshot::file("Hello there!"))
            .unwrap();

        let mut vfs = Vfs::new(imfs);

        let instance_snapshot = snapshot_lua(
            &InstanceContext::with_emit_legacy_scripts(Some(true)),
            &mut vfs,
            Path::new("/foo.client.lua"),
            None,
        )
        .unwrap()
        .unwrap();

        insta::with_settings!({ sort_maps => true }, {
            insta::assert_yaml_snapshot!(instance_snapshot);
        });
    }

    #[test]
    fn runcontext_client_from_vfs() {
        let mut imfs = InMemoryFs::new();
        imfs.load_snapshot("/foo.client.lua", VfsSnapshot::file("Hello there!"))
            .unwrap();

        let mut vfs = Vfs::new(imfs);

        let instance_snapshot = snapshot_lua(
            &InstanceContext::with_emit_legacy_scripts(Some(false)),
            &mut vfs,
            Path::new("/foo.client.lua"),
        )
        .unwrap()
        .unwrap();

        insta::with_settings!({ sort_maps => true }, {
            insta::assert_yaml_snapshot!(instance_snapshot);
        });
    }

    #[ignore = "init.lua functionality has moved to the root snapshot function"]
    #[test]
    fn init_module_from_vfs() {
        let mut imfs = InMemoryFs::new();
        imfs.load_snapshot(
            "/root",
            VfsSnapshot::dir(hashmap! {
                "init.lua" => VfsSnapshot::file("Hello!"),
            }),
        )
        .unwrap();

        let mut vfs = Vfs::new(imfs);

        let instance_snapshot = snapshot_lua(
<<<<<<< HEAD
            &InstanceContext::default(),
            &mut vfs,
            Path::new("/root"),
            None,
=======
            &InstanceContext::with_emit_legacy_scripts(Some(true)),
            &mut vfs,
            Path::new("/root"),
>>>>>>> e897f524
        )
        .unwrap()
        .unwrap();

        insta::with_settings!({ sort_maps => true }, {
            insta::assert_yaml_snapshot!(instance_snapshot);
        });
    }

    #[test]
    fn class_module_with_meta() {
        let mut imfs = InMemoryFs::new();
        imfs.load_snapshot("/foo.lua", VfsSnapshot::file("Hello there!"))
            .unwrap();
        imfs.load_snapshot(
            "/foo.meta.json",
            VfsSnapshot::file(
                r#"
                    {
                        "ignoreUnknownInstances": true
                    }
                "#,
            ),
        )
        .unwrap();

        let mut vfs = Vfs::new(imfs);

        let instance_snapshot = snapshot_lua(
<<<<<<< HEAD
            &InstanceContext::default(),
            &mut vfs,
            Path::new("/foo.lua"),
            None,
=======
            &InstanceContext::with_emit_legacy_scripts(Some(true)),
            &mut vfs,
            Path::new("/foo.lua"),
>>>>>>> e897f524
        )
        .unwrap()
        .unwrap();

        insta::with_settings!({ sort_maps => true }, {
            insta::assert_yaml_snapshot!(instance_snapshot);
        });
    }

    #[test]
    fn runcontext_module_with_meta() {
        let mut imfs = InMemoryFs::new();
        imfs.load_snapshot("/foo.lua", VfsSnapshot::file("Hello there!"))
            .unwrap();
        imfs.load_snapshot(
            "/foo.meta.json",
            VfsSnapshot::file(
                r#"
                    {
                        "ignoreUnknownInstances": true
                    }
                "#,
            ),
        )
        .unwrap();

        let mut vfs = Vfs::new(imfs);

        let instance_snapshot = snapshot_lua(
            &InstanceContext::with_emit_legacy_scripts(Some(false)),
            &mut vfs,
            Path::new("/foo.lua"),
        )
        .unwrap()
        .unwrap();

        insta::with_settings!({ sort_maps => true }, {
            insta::assert_yaml_snapshot!(instance_snapshot);
        });
    }

    #[test]
    fn class_script_with_meta() {
        let mut imfs = InMemoryFs::new();
        imfs.load_snapshot("/foo.server.lua", VfsSnapshot::file("Hello there!"))
            .unwrap();
        imfs.load_snapshot(
            "/foo.meta.json",
            VfsSnapshot::file(
                r#"
                    {
                        "ignoreUnknownInstances": true
                    }
                "#,
            ),
        )
        .unwrap();

        let mut vfs = Vfs::new(imfs);

        let instance_snapshot = snapshot_lua(
            &InstanceContext::with_emit_legacy_scripts(Some(true)),
            &mut vfs,
            Path::new("/foo.server.lua"),
        )
        .unwrap()
        .unwrap();

        insta::with_settings!({ sort_maps => true }, {
            insta::assert_yaml_snapshot!(instance_snapshot);
        });
    }

    #[test]
    fn runcontext_script_with_meta() {
        let mut imfs = InMemoryFs::new();
        imfs.load_snapshot("/foo.server.lua", VfsSnapshot::file("Hello there!"))
            .unwrap();
        imfs.load_snapshot(
            "/foo.meta.json",
            VfsSnapshot::file(
                r#"
                    {
                        "ignoreUnknownInstances": true
                    }
                "#,
            ),
        )
        .unwrap();

        let mut vfs = Vfs::new(imfs);

        let instance_snapshot = snapshot_lua(
            &InstanceContext::with_emit_legacy_scripts(Some(false)),
            &mut vfs,
            Path::new("/foo.server.lua"),
            None,
        )
        .unwrap()
        .unwrap();

        insta::with_settings!({ sort_maps => true }, {
            insta::assert_yaml_snapshot!(instance_snapshot);
        });
    }

    #[test]
    fn class_script_disabled() {
        let mut imfs = InMemoryFs::new();
        imfs.load_snapshot("/bar.server.lua", VfsSnapshot::file("Hello there!"))
            .unwrap();
        imfs.load_snapshot(
            "/bar.meta.json",
            VfsSnapshot::file(
                r#"
                    {
                        "properties": {
                            "Disabled": true
                        }
                    }
                "#,
            ),
        )
        .unwrap();

        let mut vfs = Vfs::new(imfs);

        let instance_snapshot = snapshot_lua(
            &InstanceContext::with_emit_legacy_scripts(Some(true)),
            &mut vfs,
            Path::new("/bar.server.lua"),
        )
        .unwrap()
        .unwrap();

        insta::with_settings!({ sort_maps => true }, {
            insta::assert_yaml_snapshot!(instance_snapshot);
        });
    }

    #[test]
    fn runcontext_script_disabled() {
        let mut imfs = InMemoryFs::new();
        imfs.load_snapshot("/bar.server.lua", VfsSnapshot::file("Hello there!"))
            .unwrap();
        imfs.load_snapshot(
            "/bar.meta.json",
            VfsSnapshot::file(
                r#"
                    {
                        "properties": {
                            "Disabled": true
                        }
                    }
                "#,
            ),
        )
        .unwrap();

        let mut vfs = Vfs::new(imfs);

        let instance_snapshot = snapshot_lua(
            &InstanceContext::with_emit_legacy_scripts(Some(false)),
            &mut vfs,
            Path::new("/bar.server.lua"),
            None,
        )
        .unwrap()
        .unwrap();

        insta::with_settings!({ sort_maps => true }, {
            insta::assert_yaml_snapshot!(instance_snapshot);
        });
    }
}<|MERGE_RESOLUTION|>--- conflicted
+++ resolved
@@ -12,29 +12,6 @@
     util::match_trailing,
 };
 
-<<<<<<< HEAD
-pub enum ScriptType {
-    Client,
-    Server,
-    Module,
-}
-
-fn get_script_type_and_name(path: &Path) -> (Option<ScriptType>, String) {
-    let file_name = path.file_name().unwrap().to_string_lossy();
-
-    if let Some(name) = match_trailing(&file_name, ".server.lua") {
-        (Some(ScriptType::Server), name.to_owned())
-    } else if let Some(name) = match_trailing(&file_name, ".client.lua") {
-        (Some(ScriptType::Client), name.to_owned())
-    } else if let Some(name) = match_trailing(&file_name, ".lua") {
-        (Some(ScriptType::Module), name.to_owned())
-    } else if let Some(name) = match_trailing(&file_name, ".server.luau") {
-        (Some(ScriptType::Server), name.to_owned())
-    } else if let Some(name) = match_trailing(&file_name, ".client.luau") {
-        (Some(ScriptType::Client), name.to_owned())
-    } else if let Some(name) = match_trailing(&file_name, ".luau") {
-        (Some(ScriptType::Module), name.to_owned())
-=======
 #[derive(Debug)]
 enum ScriptType {
     Server,
@@ -47,8 +24,9 @@
     context: &InstanceContext,
     vfs: &Vfs,
     path: &Path,
+    override_script_type: Option<ScriptType>,
 ) -> anyhow::Result<Option<InstanceSnapshot>> {
-    let file_name = path.file_name().unwrap().to_string_lossy();
+    let (default_script_type, instance_name) = get_script_type_and_name(path);
 
     let run_context_enums = &rbx_reflection_database::get()
         .enums
@@ -69,28 +47,8 @@
         (ScriptType::Client, name)
     } else if let Some(name) = match_trailing(&file_name, ".luau") {
         (ScriptType::Module, name)
->>>>>>> e897f524
     } else {
-        let stem = path.file_stem().unwrap().to_string_lossy().into_owned();
-
-        (None, stem)
-    }
-}
-
-/// Core routine for turning Lua files into snapshots.
-pub fn snapshot_lua(
-    context: &InstanceContext,
-    vfs: &Vfs,
-    path: &Path,
-    override_script_type: Option<ScriptType>,
-) -> anyhow::Result<Option<InstanceSnapshot>> {
-    let (default_script_type, instance_name) = get_script_type_and_name(path);
-
-    let class_name = match override_script_type.or(default_script_type) {
-        Some(ScriptType::Client) => "LocalScript",
-        Some(ScriptType::Server) => "Script",
-        Some(ScriptType::Module) => "ModuleScript",
-        None => return Ok(None),
+        return Ok(None);
     };
 
     let (class_name, run_context) = match (context.emit_legacy_scripts, script_type) {
@@ -213,16 +171,9 @@
         let mut vfs = Vfs::new(imfs);
 
         let instance_snapshot = snapshot_lua(
-<<<<<<< HEAD
-            &InstanceContext::default(),
+            &InstanceContext::with_emit_legacy_scripts(Some(false)),
             &mut vfs,
             Path::new("/foo.lua"),
-            None,
-=======
-            &InstanceContext::with_emit_legacy_scripts(Some(false)),
-            &mut vfs,
-            Path::new("/foo.lua"),
->>>>>>> e897f524
         )
         .unwrap()
         .unwrap();
@@ -333,16 +284,9 @@
         let mut vfs = Vfs::new(imfs);
 
         let instance_snapshot = snapshot_lua(
-<<<<<<< HEAD
-            &InstanceContext::default(),
+            &InstanceContext::with_emit_legacy_scripts(Some(true)),
             &mut vfs,
             Path::new("/root"),
-            None,
-=======
-            &InstanceContext::with_emit_legacy_scripts(Some(true)),
-            &mut vfs,
-            Path::new("/root"),
->>>>>>> e897f524
         )
         .unwrap()
         .unwrap();
@@ -372,29 +316,54 @@
         let mut vfs = Vfs::new(imfs);
 
         let instance_snapshot = snapshot_lua(
-<<<<<<< HEAD
-            &InstanceContext::default(),
+            &InstanceContext::with_emit_legacy_scripts(Some(true)),
             &mut vfs,
             Path::new("/foo.lua"),
-            None,
-=======
-            &InstanceContext::with_emit_legacy_scripts(Some(true)),
+        )
+        .unwrap()
+        .unwrap();
+
+        insta::with_settings!({ sort_maps => true }, {
+            insta::assert_yaml_snapshot!(instance_snapshot);
+        });
+    }
+
+    #[test]
+    fn runcontext_module_with_meta() {
+        let mut imfs = InMemoryFs::new();
+        imfs.load_snapshot("/foo.lua", VfsSnapshot::file("Hello there!"))
+            .unwrap();
+        imfs.load_snapshot(
+            "/foo.meta.json",
+            VfsSnapshot::file(
+                r#"
+                    {
+                        "ignoreUnknownInstances": true
+                    }
+                "#,
+            ),
+        )
+        .unwrap();
+
+        let mut vfs = Vfs::new(imfs);
+
+        let instance_snapshot = snapshot_lua(
+            &InstanceContext::with_emit_legacy_scripts(Some(false)),
             &mut vfs,
             Path::new("/foo.lua"),
->>>>>>> e897f524
-        )
-        .unwrap()
-        .unwrap();
-
-        insta::with_settings!({ sort_maps => true }, {
-            insta::assert_yaml_snapshot!(instance_snapshot);
-        });
-    }
-
-    #[test]
-    fn runcontext_module_with_meta() {
-        let mut imfs = InMemoryFs::new();
-        imfs.load_snapshot("/foo.lua", VfsSnapshot::file("Hello there!"))
+        )
+        .unwrap()
+        .unwrap();
+
+        insta::with_settings!({ sort_maps => true }, {
+            insta::assert_yaml_snapshot!(instance_snapshot);
+        });
+    }
+
+    #[test]
+    fn class_script_with_meta() {
+        let mut imfs = InMemoryFs::new();
+        imfs.load_snapshot("/foo.server.lua", VfsSnapshot::file("Hello there!"))
             .unwrap();
         imfs.load_snapshot(
             "/foo.meta.json",
@@ -411,74 +380,42 @@
         let mut vfs = Vfs::new(imfs);
 
         let instance_snapshot = snapshot_lua(
-            &InstanceContext::with_emit_legacy_scripts(Some(false)),
-            &mut vfs,
-            Path::new("/foo.lua"),
-        )
-        .unwrap()
-        .unwrap();
-
-        insta::with_settings!({ sort_maps => true }, {
-            insta::assert_yaml_snapshot!(instance_snapshot);
-        });
-    }
-
-    #[test]
-    fn class_script_with_meta() {
-        let mut imfs = InMemoryFs::new();
-        imfs.load_snapshot("/foo.server.lua", VfsSnapshot::file("Hello there!"))
-            .unwrap();
-        imfs.load_snapshot(
-            "/foo.meta.json",
-            VfsSnapshot::file(
-                r#"
-                    {
-                        "ignoreUnknownInstances": true
-                    }
-                "#,
-            ),
-        )
-        .unwrap();
-
-        let mut vfs = Vfs::new(imfs);
-
-        let instance_snapshot = snapshot_lua(
-            &InstanceContext::with_emit_legacy_scripts(Some(true)),
-            &mut vfs,
-            Path::new("/foo.server.lua"),
-        )
-        .unwrap()
-        .unwrap();
-
-        insta::with_settings!({ sort_maps => true }, {
-            insta::assert_yaml_snapshot!(instance_snapshot);
-        });
-    }
-
-    #[test]
-    fn runcontext_script_with_meta() {
-        let mut imfs = InMemoryFs::new();
-        imfs.load_snapshot("/foo.server.lua", VfsSnapshot::file("Hello there!"))
-            .unwrap();
-        imfs.load_snapshot(
-            "/foo.meta.json",
-            VfsSnapshot::file(
-                r#"
-                    {
-                        "ignoreUnknownInstances": true
-                    }
-                "#,
-            ),
-        )
-        .unwrap();
-
-        let mut vfs = Vfs::new(imfs);
-
-        let instance_snapshot = snapshot_lua(
-            &InstanceContext::with_emit_legacy_scripts(Some(false)),
+            &InstanceContext::with_emit_legacy_scripts(Some(true)),
             &mut vfs,
             Path::new("/foo.server.lua"),
             None,
+        )
+        .unwrap()
+        .unwrap();
+
+        insta::with_settings!({ sort_maps => true }, {
+            insta::assert_yaml_snapshot!(instance_snapshot);
+        });
+    }
+
+    #[test]
+    fn runcontext_script_with_meta() {
+        let mut imfs = InMemoryFs::new();
+        imfs.load_snapshot("/foo.server.lua", VfsSnapshot::file("Hello there!"))
+            .unwrap();
+        imfs.load_snapshot(
+            "/foo.meta.json",
+            VfsSnapshot::file(
+                r#"
+                    {
+                        "ignoreUnknownInstances": true
+                    }
+                "#,
+            ),
+        )
+        .unwrap();
+
+        let mut vfs = Vfs::new(imfs);
+
+        let instance_snapshot = snapshot_lua(
+            &InstanceContext::with_emit_legacy_scripts(Some(false)),
+            &mut vfs,
+            Path::new("/foo.server.lua"),
         )
         .unwrap()
         .unwrap();
