use std::path::Path;

use anyhow::Context;

/// If the given string ends up with the given suffix, returns the portion of
/// the string before the suffix.
pub fn match_trailing<'a>(input: &'a str, suffix: &str) -> Option<&'a str> {
    if input.ends_with(suffix) {
        let end = input.len().saturating_sub(suffix.len());
        Some(&input[..end])
    } else {
        None
    }
}

pub trait PathExt {
    fn file_name_ends_with(&self, suffix: &str) -> bool;
    fn file_name_trim_end<'a>(&'a self, suffix: &str) -> anyhow::Result<&'a str>;
    fn file_name_trim_extension<'a>(&'a self) -> anyhow::Result<String>;
}

impl<P> PathExt for P
where
    P: AsRef<Path>,
{
    fn file_name_ends_with(&self, suffix: &str) -> bool {
        self.as_ref()
            .file_name()
            .and_then(|name| name.to_str())
            .map(|name| name.ends_with(suffix))
            .unwrap_or(false)
    }

    fn file_name_trim_end<'a>(&'a self, suffix: &str) -> anyhow::Result<&'a str> {
        let path = self.as_ref();
        let file_name = path
            .file_name()
            .and_then(|name| name.to_str())
            .with_context(|| format!("Path did not have a file name: {}", path.display()))?;

        match_trailing(file_name, suffix)
            .with_context(|| format!("Path did not end in {}: {}", suffix, path.display()))
    }
<<<<<<< HEAD

    fn file_name_trim_extension(&self) -> anyhow::Result<String> {
        self.as_ref()
            .file_stem()
            .and_then(|stem| stem.to_str())
            .map(|string| string.to_owned())
            .with_context(|| format!("Path did not have a file name: {}", self.as_ref().display()))
    }
=======
}

// TEMP function until rojo 8.0, when it can be replaced with bool::default (aka false)
pub fn emit_legacy_scripts_default() -> Option<bool> {
    Some(true)
>>>>>>> e897f524
}<|MERGE_RESOLUTION|>--- conflicted
+++ resolved
@@ -41,7 +41,6 @@
         match_trailing(file_name, suffix)
             .with_context(|| format!("Path did not end in {}: {}", suffix, path.display()))
     }
-<<<<<<< HEAD
 
     fn file_name_trim_extension(&self) -> anyhow::Result<String> {
         self.as_ref()
@@ -50,11 +49,9 @@
             .map(|string| string.to_owned())
             .with_context(|| format!("Path did not have a file name: {}", self.as_ref().display()))
     }
-=======
 }
 
 // TEMP function until rojo 8.0, when it can be replaced with bool::default (aka false)
 pub fn emit_legacy_scripts_default() -> Option<bool> {
     Some(true)
->>>>>>> e897f524
 }