use std::{
    fmt,
    path::{Path, PathBuf},
    sync::Arc,
};

use serde::{Deserialize, Serialize};

use crate::{
    glob::Glob, path_serializer, project::ProjectNode,
    snapshot_middleware::emit_legacy_scripts_default,
};

/// Rojo-specific metadata that can be associated with an instance or a snapshot
/// of an instance.
#[derive(Debug, Clone, PartialEq, Serialize, Deserialize)]
pub struct InstanceMetadata {
    /// Whether instances not present in the source should be ignored when
    /// live-syncing. This is useful when there are instances that Rojo does not
    /// manage.
    pub ignore_unknown_instances: bool,

    /// If a change occurs to this instance, the instigating source is what
    /// should be run through the snapshot functions to regenerate it.
    #[serde(skip_serializing_if = "Option::is_none")]
    pub instigating_source: Option<InstigatingSource>,

    /// The paths that, when changed, could cause the function that generated
    /// this snapshot to generate a different snapshot. Paths should be included
    /// even if they don't exist, since the presence of a file can change the
    /// outcome of a snapshot function.
    ///
    /// For example, a file named foo.lua might have these relevant paths:
    /// - foo.lua
    /// - foo.meta.json (even if this file doesn't exist!)
    ///
    /// A directory named bar/ might have these:
    /// - bar/
    /// - bar/init.meta.json
    /// - bar/init.lua
    /// - bar/init.server.lua
    /// - bar/init.client.lua
    /// - bar/default.project.json
    ///
    /// This path is used to make sure that file changes update all instances
    /// that may need updates.
    // TODO: Change this to be a SmallVec for performance in common cases?
    #[serde(serialize_with = "path_serializer::serialize_vec_absolute")]
    pub relevant_paths: Vec<PathBuf>,

    /// Contains information about this instance that should persist between
    /// snapshot invocations and is generally inherited.
    ///
    /// If an instance has a piece of context attached to it, then the next time
    /// that instance's instigating source is snapshotted directly, the same
    /// context will be passed into it.
    pub context: InstanceContext,
}

impl InstanceMetadata {
    pub fn new() -> Self {
        Self {
            ignore_unknown_instances: false,
            instigating_source: None,
            relevant_paths: Vec::new(),
            context: InstanceContext::default(),
        }
    }

    pub fn ignore_unknown_instances(self, ignore_unknown_instances: bool) -> Self {
        Self {
            ignore_unknown_instances,
            ..self
        }
    }

    pub fn instigating_source(self, instigating_source: impl Into<InstigatingSource>) -> Self {
        Self {
            instigating_source: Some(instigating_source.into()),
            ..self
        }
    }

    pub fn relevant_paths(self, relevant_paths: Vec<PathBuf>) -> Self {
        Self {
            relevant_paths,
            ..self
        }
    }

    pub fn context(self, context: &InstanceContext) -> Self {
        Self {
            context: context.clone(),
            ..self
        }
    }
}

impl Default for InstanceMetadata {
    fn default() -> Self {
        Self::new()
    }
}

#[derive(Debug, Clone, PartialEq, Serialize, Deserialize)]
pub struct InstanceContext {
    #[serde(skip_serializing_if = "Vec::is_empty")]
    pub path_ignore_rules: Arc<Vec<PathIgnoreRule>>,
<<<<<<< HEAD

    #[serde(skip_serializing_if = "Vec::is_empty")]
    pub transformer_rules: Arc<Vec<TransformerRule>>,
=======
    pub emit_legacy_scripts: bool,
>>>>>>> e897f524
}

impl InstanceContext {
    pub fn new() -> Self {
        Self {
            path_ignore_rules: Arc::new(Vec::new()),
            emit_legacy_scripts: emit_legacy_scripts_default().unwrap(),
        }
    }

    pub fn with_emit_legacy_scripts(emit_legacy_scripts: Option<bool>) -> Self {
        Self {
            emit_legacy_scripts: emit_legacy_scripts
                .or_else(emit_legacy_scripts_default)
                .unwrap(),
            ..Self::new()
        }
    }

    /// Extend the list of ignore rules in the context with the given new rules.
    pub fn add_path_ignore_rules<I>(&mut self, new_rules: I)
    where
        I: IntoIterator<Item = PathIgnoreRule>,
        I::IntoIter: ExactSizeIterator,
    {
        let new_rules = new_rules.into_iter();

        // If the iterator is empty, we can skip cloning our list of ignore
        // rules and appending to it.
        if new_rules.len() == 0 {
            return;
        }

        let rules = Arc::make_mut(&mut self.path_ignore_rules);
        rules.extend(new_rules);
    }

<<<<<<< HEAD
    /// Extend the list of type override rules in the context with the given new rules.
    pub fn add_transformer_rules<I>(&mut self, new_rules: I)
    where
        I: IntoIterator<Item = TransformerRule>,
        I::IntoIter: ExactSizeIterator,
    {
        let new_rules = new_rules.into_iter();

        // If the iterator is empty, we can skip cloning our list of ignore
        // rules and appending to it.
        if new_rules.len() == 0 {
            return;
        }

        let rules = Arc::make_mut(&mut self.transformer_rules);
        rules.extend(new_rules);
    }

    pub fn get_transformer_override(&self, path: &Path) -> Option<Transformer> {
        for rule in self.transformer_rules.iter() {
            if rule.applies_to(path) {
                return Some(Transformer::from_str(&rule.transformer_name));
            }
        }

        None
=======
    pub fn set_emit_legacy_scripts(&mut self, emit_legacy_scripts: bool) {
        self.emit_legacy_scripts = emit_legacy_scripts;
>>>>>>> e897f524
    }
}

impl Default for InstanceContext {
    fn default() -> Self {
<<<<<<< HEAD
        InstanceContext {
            path_ignore_rules: Arc::new(Vec::new()),
            transformer_rules: Arc::new(Vec::new()),
        }
=======
        Self::new()
>>>>>>> e897f524
    }
}

#[derive(Debug, Clone, PartialEq, Serialize, Deserialize)]
pub struct PathIgnoreRule {
    /// The path that this glob is relative to. Since ignore globs are defined
    /// in project files, this will generally be the folder containing the
    /// project file that defined this glob.
    #[serde(serialize_with = "path_serializer::serialize_absolute")]
    pub base_path: PathBuf,

    /// The actual glob that can be matched against the input path.
    pub glob: Glob,
}

impl PathIgnoreRule {
    pub fn passes<P: AsRef<Path>>(&self, path: P) -> bool {
        let path = path.as_ref();

        match path.strip_prefix(&self.base_path) {
            Ok(suffix) => !self.glob.is_match(suffix),
            Err(_) => true,
        }
    }
}

#[derive(Debug, Clone, PartialEq, Serialize, Deserialize)]
pub enum Transformer {
    Plain,
    LuauModule,
    LuauServer,
    LuauClient,
    Json,
    Toml,
    Csv,

    Project,
    Rbxm,
    Rbxmx,
    JsonModel,

    Ignore,
    Other(String),
}

impl Transformer {
    pub fn from_str(s: &str) -> Self {
        match s {
            "rojo/plaintext" => Self::Plain,
            "rojo/luau" => Self::LuauModule,
            "rojo/luauserver" => Self::LuauServer,
            "rojo/luauclient" => Self::LuauClient,
            "rojo/json" => Self::Json,
            "rojo/toml" => Self::Toml,
            "rojo/csv" => Self::Csv,

            "rojo/project" => Self::Project,
            "rojo/rbxm" => Self::Rbxm,
            "rojo/rbxmx" => Self::Rbxmx,
            "rojo/jsonmodel" => Self::JsonModel,

            "rojo/ignore" => Self::Ignore,

            _ => Self::Other(s.to_owned()),
        }
    }
}

#[derive(Debug, Clone, PartialEq, Serialize, Deserialize)]
pub struct TransformerRule {
    /// The glob to match files against for this type override
    pub pattern: Glob,

    /// The type of file this match should be treated as
    pub transformer_name: String,

    /// The path that this glob is relative to. Since ignore globs are defined
    /// in project files, this will generally be the folder containing the
    /// project file that defined this glob.
    #[serde(serialize_with = "path_serializer::serialize_absolute")]
    pub base_path: PathBuf,
}

impl TransformerRule {
    pub fn applies_to<P: AsRef<Path>>(&self, path: P) -> bool {
        let path = path.as_ref();

        match path.strip_prefix(&self.base_path) {
            Ok(suffix) => self.pattern.is_match(suffix),
            Err(_) => false,
        }
    }
}

#[derive(Clone, PartialEq, Serialize, Deserialize)]
pub enum InstigatingSource {
    Path(#[serde(serialize_with = "path_serializer::serialize_absolute")] PathBuf),
    ProjectNode(
        #[serde(serialize_with = "path_serializer::serialize_absolute")] PathBuf,
        String,
        ProjectNode,
        Option<String>,
    ),
}

impl fmt::Debug for InstigatingSource {
    fn fmt(&self, formatter: &mut fmt::Formatter<'_>) -> fmt::Result {
        match self {
            InstigatingSource::Path(path) => write!(formatter, "Path({})", path.display()),
            InstigatingSource::ProjectNode(path, name, node, parent_class) => write!(
                formatter,
                "ProjectNode({}: {:?}) from path {} and parent class {:?}",
                name,
                node,
                path.display(),
                parent_class,
            ),
        }
    }
}

impl From<PathBuf> for InstigatingSource {
    fn from(path: PathBuf) -> Self {
        InstigatingSource::Path(path)
    }
}

impl From<&Path> for InstigatingSource {
    fn from(path: &Path) -> Self {
        InstigatingSource::Path(path.to_path_buf())
    }
}<|MERGE_RESOLUTION|>--- conflicted
+++ resolved
@@ -106,13 +106,10 @@
 pub struct InstanceContext {
     #[serde(skip_serializing_if = "Vec::is_empty")]
     pub path_ignore_rules: Arc<Vec<PathIgnoreRule>>,
-<<<<<<< HEAD
 
     #[serde(skip_serializing_if = "Vec::is_empty")]
     pub transformer_rules: Arc<Vec<TransformerRule>>,
-=======
     pub emit_legacy_scripts: bool,
->>>>>>> e897f524
 }
 
 impl InstanceContext {
@@ -150,7 +147,6 @@
         rules.extend(new_rules);
     }
 
-<<<<<<< HEAD
     /// Extend the list of type override rules in the context with the given new rules.
     pub fn add_transformer_rules<I>(&mut self, new_rules: I)
     where
@@ -177,23 +173,16 @@
         }
 
         None
-=======
+    }
+
     pub fn set_emit_legacy_scripts(&mut self, emit_legacy_scripts: bool) {
         self.emit_legacy_scripts = emit_legacy_scripts;
->>>>>>> e897f524
     }
 }
 
 impl Default for InstanceContext {
     fn default() -> Self {
-<<<<<<< HEAD
-        InstanceContext {
-            path_ignore_rules: Arc::new(Vec::new()),
-            transformer_rules: Arc::new(Vec::new()),
-        }
-=======
         Self::new()
->>>>>>> e897f524
     }
 }
 
